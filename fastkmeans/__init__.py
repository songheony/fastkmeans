--- conflicted
+++ resolved
@@ -1,10 +1,5 @@
 from .kmeans import FastKMeans
 from .launcher import distributed_fit, distributed_predict
 
-<<<<<<< HEAD
 __all__ = ["FastKMeans", "distributed_fit", "distributed_predict"]
-__version__ = "0.4.0"
-=======
-__all__ = ["FastKMeans"]
-__version__ = "0.5.0"
->>>>>>> b5173ffa
+__version__ = "0.5.0"